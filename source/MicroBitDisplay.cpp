--- conflicted
+++ resolved
@@ -333,20 +333,9 @@
 
 /**
   * Resets the current given animation.
-  * @param delay the delay after which the animation is reset. Must be > 0.
-  * @return MICROBIT_OK, or MICROBIT_INVALID_PARAMETER.
-  */
-<<<<<<< HEAD
-int MicroBitDisplay::resetAnimation(uint16_t delay)
-{
-    //sanitise this value
-    if(delay <= 0 )
-        return MICROBIT_INVALID_PARAMETER;
-        
-=======
+  */
 void MicroBitDisplay::stopAnimation()
 {
->>>>>>> 77af825d
     // Reset any ongoing animation.
     if (animationMode != ANIMATION_MODE_NONE)
     {
@@ -361,13 +350,6 @@
     
     // Clear the display and setup the animation timers.
     this->image.clear();
-<<<<<<< HEAD
-    this->animationDelay = delay;
-    this->animationTick = delay-1;
-
-    return MICROBIT_OK;
-=======
->>>>>>> 77af825d
 }
 
 /**
@@ -387,7 +369,8 @@
   * Prints the given character to the display, if it is not in use.
   *
   * @param c The character to display.
-  * @param d Optional parameter - the time for which to show the character. Zero displays the character forever.
+  * @param delay Optional parameter - the time for which to show the character. Zero displays the character forever.
+  * @return MICROBIT_OK, MICROBIT_BUSY is the screen is in use, or MICROBIT_INVALID_PARAMETER.
   * 
   * Example:
   * @code 
@@ -395,23 +378,30 @@
   * uBit.display.printAsync('p',100);
   * @endcode
   */
-void MicroBitDisplay::printAsync(char c, int delay)
-{
-    // If there's an ongoing animation, wait for our turn to display.
-    this->waitForFreeDisplay();
+int MicroBitDisplay::printAsync(char c, int delay)
+{
+    //sanitise this value
+    if(delay < 0)
+        return MICROBIT_INVALID_PARAMETER;
 
     // If the display is free, it's our turn to display.
     if (animationMode == ANIMATION_MODE_NONE || animationMode == ANIMATION_MODE_STOPPED)
     {
         image.print(c, 0, 0);
 
-        if(delay <= 0)
-            return;
-        
-        animationDelay = delay;
-        animationTick = 0;
-        animationMode = ANIMATION_MODE_PRINT_CHARACTER;
-    }
+        if (delay > 0)
+        {
+            animationDelay = delay;
+            animationTick = 0;
+            animationMode = ANIMATION_MODE_PRINT_CHARACTER;
+        }
+    }
+    else
+    {
+        return MICROBIT_BUSY;
+    }
+
+    return MICROBIT_OK;
 }
 
 /**
@@ -420,7 +410,7 @@
   *
   * @param s The string to display.
   * @param delay The time to delay between characters, in milliseconds. Must be > 0.
-  * @return MICROBIT_OK, or MICROBIT_INVALID_PARAMETER.
+  * @return MICROBIT_OK, MICROBIT_BUSY if the display is already in use, or MICROBIT_INVALID_PARAMETER.
   *
   * Example:
   * @code
@@ -429,32 +419,26 @@
   */
 int MicroBitDisplay::printAsync(ManagedString s, int delay)
 {
-<<<<<<< HEAD
     //sanitise this value
     if(delay <= 0 )
         return MICROBIT_INVALID_PARAMETER;
     
-    this->resetAnimation(delay);
-    
-    this->printingChar = 0;
-    this->printingText = s;
-    
-    animationMode = ANIMATION_MODE_PRINT_TEXT;
-    return MICROBIT_OK;
-=======
     if (animationMode == ANIMATION_MODE_NONE || animationMode == ANIMATION_MODE_STOPPED)
     {
-        //sanitise this value
-        if(delay <= 0 )
-            delay = MICROBIT_DEFAULT_SCROLL_SPEED;
-
         printingChar = 0;
         printingText = s;
         animationDelay = delay;
         animationTick = 0;
 
         animationMode = ANIMATION_MODE_PRINT_TEXT;
-    }
+    } 
+    else
+    {
+        return MICROBIT_BUSY;
+    }
+
+    return MICROBIT_OK;
+
 }
 
 /**
@@ -465,7 +449,7 @@
   * @param x The horizontal position on the screen to display the image (default 0)
   * @param y The vertical position on the screen to display the image (default 0)
   * @param alpha Treats the brightness level '0' as transparent (default 0) 
-  * @param delay The time to delay between characters, in timer ticks. 
+  * @param delay The time to delay between characters, in milliseconds. set to 0 to display forever. (default 0).
   *
   * Example:
   * @code
@@ -473,22 +457,28 @@
   * uBit.display.print(i,400);
   * @endcode
   */
-void MicroBitDisplay::printAsync(MicroBitImage i, int x, int y, int alpha, int delay)
-{
-    // If the display is free, it's our turn to display.
+int MicroBitDisplay::printAsync(MicroBitImage i, int x, int y, int alpha, int delay)
+{
+    if(delay < 0)
+        return MICROBIT_INVALID_PARAMETER;
+
     if (animationMode == ANIMATION_MODE_NONE || animationMode == ANIMATION_MODE_STOPPED)
     {
         image.paste(i, x, y, alpha);
 
-        if(delay <= 0)
-            return;
-
-        animationDelay = delay;
-        animationTick = 0;
-
-        animationMode = ANIMATION_MODE_PRINT_CHARACTER;
-    }
->>>>>>> 77af825d
+        if(delay > 0)
+        {
+            animationDelay = delay;
+            animationTick = 0;
+            animationMode = ANIMATION_MODE_PRINT_CHARACTER;
+        }
+    }
+    else
+    {
+        return MICROBIT_BUSY;
+    }
+
+    return MICROBIT_OK;
 }
 
 /**
@@ -496,7 +486,7 @@
   *
   * @param c The character to display.
   * @param delay The time to delay between characters, in milliseconds. Must be > 0.
-  * @return MICROBIT_OK, or MICROBIT_INVALID_PARAMETER.
+  * @return MICROBIT_OK, MICROBIT_CANCELLED or MICROBIT_INVALID_PARAMETER.
   * 
   * Example:
   * @code 
@@ -506,24 +496,9 @@
   */
 int MicroBitDisplay::print(char c, int delay)
 {
-<<<<<<< HEAD
     if (delay < 0)
         return MICROBIT_INVALID_PARAMETER;
 
-    image.print(c, 0, 0);
-    
-    if (delay == 0)
-        return MICROBIT_OK;
-        
-    this->animationDelay = delay;
-    animationMode = ANIMATION_MODE_PRINT_CHARACTER;
-    
-    // Wait for completion.
-    nonce = uBit.MessageBus.nonce();
-    fiber_wait_for_event(MICROBIT_ID_ALERT, nonce);
-
-    return MICROBIT_OK;
-=======
     // If there's an ongoing animation, wait for our turn to display.
     this->waitForFreeDisplay();
 
@@ -535,7 +510,12 @@
         if (delay > 0)
             fiber_wait_for_event(MICROBIT_ID_DISPLAY, MICROBIT_DISPLAY_EVT_ANIMATION_COMPLETE);
     }
->>>>>>> 77af825d
+    else
+    {
+        return MICROBIT_CANCELLED;
+    }
+
+    return MICROBIT_OK;
 }
 
 /**
@@ -545,7 +525,7 @@
   *
   * @param s The string to display.
   * @param delay The time to delay between characters, in milliseconds. Must be > 0.
-  * @return MICROBIT_OK, or MICROBIT_INVALID_PARAMETER.
+  * @return MICROBIT_OK, MICROBIT_CANCELLED or MICROBIT_INVALID_PARAMETER.
   *
   * Example:
   * @code
@@ -558,16 +538,6 @@
     if(delay <= 0 )
         return MICROBIT_INVALID_PARAMETER;
     
-<<<<<<< HEAD
-    // Start the effect.
-    this->printAsync(s, delay);
-    
-    // Wait for completion.
-    nonce = uBit.MessageBus.nonce();
-    fiber_wait_for_event(MICROBIT_ID_ALERT, nonce);
-
-    return MICROBIT_OK;
-=======
     // If there's an ongoing animation, wait for our turn to display.
     this->waitForFreeDisplay();
 
@@ -576,11 +546,14 @@
     if (animationMode == ANIMATION_MODE_NONE)
     {
         this->printAsync(s, delay);
-        //TODO: Put this in when we merge tight-validation
-        //if (delay > 0)
-            fiber_wait_for_event(MICROBIT_ID_DISPLAY, MICROBIT_DISPLAY_EVT_ANIMATION_COMPLETE);
-    }
->>>>>>> 77af825d
+        fiber_wait_for_event(MICROBIT_ID_DISPLAY, MICROBIT_DISPLAY_EVT_ANIMATION_COMPLETE);
+    }
+    else
+    {
+        return MICROBIT_CANCELLED;
+    }
+
+    return MICROBIT_OK;
 }
 
 /**
@@ -589,7 +562,7 @@
   *
   * @param i The image to display.
   * @param delay The time to display the image for, or zero to show the image forever. Must be >= 0.
-  * @return MICROBIT_OK, or MICROBIT_INVALID_PARAMETER.
+  * @return MICROBIT_OK, MICROBIT_CANCELLED or MICROBIT_INVALID_PARAMETER.
   *
   * Example:
   * @code
@@ -599,25 +572,9 @@
   */
 int MicroBitDisplay::print(MicroBitImage i, int x, int y, int alpha, int delay)
 {
-<<<<<<< HEAD
     if(delay < 0)
         return MICROBIT_INVALID_PARAMETER;
 
-    image.paste(i, x, y, alpha);
-    
-    if(delay == 0)
-        return MICROBIT_OK;
-        
-    this->animationDelay = delay;
-    animationMode = ANIMATION_MODE_PRINT_CHARACTER;
-    
-    // Wait for completion.
-    nonce = uBit.MessageBus.nonce();
-    fiber_wait_for_event(MICROBIT_ID_ALERT, nonce);
-
-    return MICROBIT_OK;
-=======
-    // If there's an ongoing animation, wait for our turn to display.
     // If there's an ongoing animation, wait for our turn to display.
     this->waitForFreeDisplay();
 
@@ -629,7 +586,12 @@
         if (delay > 0)
             fiber_wait_for_event(MICROBIT_ID_DISPLAY, MICROBIT_DISPLAY_EVT_ANIMATION_COMPLETE);
     }
->>>>>>> 77af825d
+    else
+    {
+        return MICROBIT_CANCELLED;
+    }
+
+    return MICROBIT_OK;
 }
 
 /**
@@ -639,7 +601,7 @@
   *
   * @param s The string to display.
   * @param delay The time to delay between each update to the display, in milliseconds. Must be > 0.
-  * @return MICROBIT_OK, or MICROBIT_INVALID_PARAMETER.
+  * @return MICROBIT_OK, MICROBIT_BUSY if the display is already in use, or MICROBIT_INVALID_PARAMETER.
   *
   * Example:
   * @code
@@ -648,28 +610,13 @@
   */
 int MicroBitDisplay::scrollAsync(ManagedString s, int delay)
 {
-<<<<<<< HEAD
     //sanitise this value
     if(delay <= 0)
         return MICROBIT_INVALID_PARAMETER;
     
-    this->resetAnimation(delay);
-    
-    this->scrollingPosition = width-1;
-    this->scrollingChar = 0;
-    this->scrollingText = s;
-    
-    animationMode = ANIMATION_MODE_SCROLL_TEXT;
-
-    return MICROBIT_OK;
-=======
     // If the display is free, it's our turn to display.
     if (animationMode == ANIMATION_MODE_NONE || animationMode == ANIMATION_MODE_STOPPED)
     {
-        //sanitise the delay parameter
-        if(delay <= 0 )
-            delay = MICROBIT_DEFAULT_SCROLL_SPEED;
-
         scrollingPosition = width-1;
         scrollingChar = 0;
         scrollingText = s;
@@ -678,7 +625,12 @@
         animationTick = 0;
         animationMode = ANIMATION_MODE_SCROLL_TEXT;
     }
->>>>>>> 77af825d
+    else
+    {
+        return MICROBIT_BUSY;
+    }
+
+    return MICROBIT_OK;
 }
 
 /**
@@ -688,7 +640,7 @@
   * @param image The image to display.
   * @param delay The time to delay between each update to the display, in milliseconds. Must be > 0.
   * @param stride The number of pixels to move in each update. Default value is the screen width.
-  * @return MICROBIT_OK, or MICROBIT_INVALID_PARAMETER.
+  * @return MICROBIT_OK, MICROBIT_BUSY if the display is already in use, or MICROBIT_INVALID_PARAMETER.
   *
   * Example:
   * @code
@@ -698,29 +650,13 @@
   */
 int MicroBitDisplay::scrollAsync(MicroBitImage image, int delay, int stride)
 {   
-<<<<<<< HEAD
     //sanitise the delay value
     if(delay <= 0)
         return MICROBIT_INVALID_PARAMETER;
-            
-    this->resetAnimation(delay);
-
-    this->scrollingImagePosition = stride < 0 ? width : -image.getWidth();
-    this->scrollingImageStride = stride;
-    this->scrollingImage = image;
-    this->scrollingImageRendered = false;
-        
-    animationMode = ANIMATION_MODE_SCROLL_IMAGE;
-
-    return MICROBIT_OK;
-=======
+
     // If the display is free, it's our turn to display.
     if (animationMode == ANIMATION_MODE_NONE || animationMode == ANIMATION_MODE_STOPPED)
     {
-        //sanitise the delay value
-        if(delay <= 0 )
-            delay = MICROBIT_DEFAULT_SCROLL_SPEED;
-
         scrollingImagePosition = stride < 0 ? width : -image.getWidth();
         scrollingImageStride = stride;
         scrollingImage = image;
@@ -730,7 +666,12 @@
         animationTick = 0;
         animationMode = ANIMATION_MODE_SCROLL_IMAGE;
     }
->>>>>>> 77af825d
+    else
+    {
+        return MICROBIT_BUSY;
+    }
+
+    return MICROBIT_OK;
 }
 
 /**
@@ -740,7 +681,7 @@
   *
   * @param s The string to display.
   * @param delay The time to delay between each update to the display, in milliseconds. Must be > 0.
-  * @return MICROBIT_OK, or MICROBIT_INVALID_PARAMETER.
+  * @return MICROBIT_OK, MICROBIT_CANCELLED or MICROBIT_INVALID_PARAMETER.
   * 
   * Example:
   * @code 
@@ -749,20 +690,10 @@
   */
 int MicroBitDisplay::scroll(ManagedString s, int delay)
 {
-<<<<<<< HEAD
     //sanitise this value
     if(delay <= 0)
         return MICROBIT_INVALID_PARAMETER;
-    
-    // Start the effect.
-    this->scrollAsync(s, delay);
-    
-    // Wait for completion.
-    nonce = uBit.MessageBus.nonce();
-    fiber_wait_for_event(MICROBIT_ID_ALERT, nonce);
-
-    return MICROBIT_OK;
-=======
+
     // If there's an ongoing animation, wait for our turn to display.
     this->waitForFreeDisplay();
 
@@ -774,11 +705,14 @@
         this->scrollAsync(s, delay);
 
         // Wait for completion.
-        //TODO: Put this in when we merge tight-validation
-        //if (delay > 0)
-            fiber_wait_for_event(MICROBIT_ID_DISPLAY, MICROBIT_DISPLAY_EVT_ANIMATION_COMPLETE);
-    }
->>>>>>> 77af825d
+        fiber_wait_for_event(MICROBIT_ID_DISPLAY, MICROBIT_DISPLAY_EVT_ANIMATION_COMPLETE);
+    } 
+    else
+    {
+        return MICROBIT_CANCELLED;
+    }
+    
+    return MICROBIT_OK;
 }
 
 /**
@@ -788,7 +722,7 @@
   * @param image The image to display.
   * @param delay The time to delay between each update to the display, in milliseconds. Must be > 0.
   * @param stride The number of pixels to move in each update. Default value is the screen width.
-  * @return MICROBIT_OK, or MICROBIT_INVALID_PARAMETER.
+  * @return MICROBIT_OK, MICROBIT_CANCELLED or MICROBIT_INVALID_PARAMETER.
   *
   * Example:
   * @code
@@ -798,20 +732,10 @@
   */
 int MicroBitDisplay::scroll(MicroBitImage image, int delay, int stride)
 {   
-<<<<<<< HEAD
     //sanitise the delay value
     if(delay <= 0)
         return MICROBIT_INVALID_PARAMETER;
     
-    // Start the effect.
-    this->scrollAsync(image, delay, stride);
-    
-    // Wait for completion.
-    nonce = uBit.MessageBus.nonce();
-    fiber_wait_for_event(MICROBIT_ID_ALERT, nonce);
-
-    return MICROBIT_OK;
-=======
     // If there's an ongoing animation, wait for our turn to display.
     this->waitForFreeDisplay();
 
@@ -823,11 +747,14 @@
         this->scrollAsync(image, delay, stride);
 
         // Wait for completion.
-        //TODO: Put this in when we merge tight-validation
-        //if (delay > 0)
-            fiber_wait_for_event(MICROBIT_ID_DISPLAY, MICROBIT_DISPLAY_EVT_ANIMATION_COMPLETE);
-    }
->>>>>>> 77af825d
+        fiber_wait_for_event(MICROBIT_ID_DISPLAY, MICROBIT_DISPLAY_EVT_ANIMATION_COMPLETE);
+    }
+    else
+    {
+        return MICROBIT_CANCELLED;
+    }
+
+    return MICROBIT_OK;
 }
 
 /**
@@ -837,7 +764,7 @@
   * @param image The image to display.
   * @param delay The time to delay between each update to the display, in milliseconds. Must be > 0.
   * @param stride The number of pixels to move in each update. Default value is the screen width.
-  * @return MICROBIT_OK, or MICROBIT_INVALID_PARAMETER.
+  * @return MICROBIT_OK, MICROBIT_BUSY if the screen is in use, or MICROBIT_INVALID_PARAMETER.
   *
   * Example:
   * @code
@@ -851,27 +778,15 @@
   */
 int MicroBitDisplay::animateAsync(MicroBitImage image, int delay, int stride, int startingPosition)
 {
-<<<<<<< HEAD
     //sanitise the delay value
     if(delay <= 0)
         return MICROBIT_INVALID_PARAMETER;
 
-    // Assume right to left functionality, to align with scrollString()
-    stride = -stride;
-    
-    // Reset any ongoing animation.
-    if (animationMode != ANIMATION_MODE_NONE)
-=======
-    // If the display is free, it's our turn to display.
+    // If the display is free, we can display.
     if (animationMode == ANIMATION_MODE_NONE || animationMode == ANIMATION_MODE_STOPPED)
->>>>>>> 77af825d
     {
         // Assume right to left functionality, to align with scrollString()
         stride = -stride;
-
-        //sanitise the delay value
-        if(delay <= 0 )
-            delay = MICROBIT_DEFAULT_SCROLL_SPEED;
 
         //calculate starting position which is offset by the stride
         scrollingImagePosition = (startingPosition == MICROBIT_DISPLAY_ANIMATE_DEFAULT_POS) ? MICROBIT_DISPLAY_WIDTH + stride : startingPosition; 
@@ -883,22 +798,12 @@
         animationTick = delay-1;
         animationMode = ANIMATION_MODE_ANIMATE_IMAGE;
     }
-<<<<<<< HEAD
-            
-    this->animationDelay = delay;
-    this->animationTick = delay-1;
-
-    //calculate starting position which is offset by the stride
-    this->scrollingImagePosition = (startingPosition == MICROBIT_DISPLAY_ANIMATE_DEFAULT_POS)?MICROBIT_DISPLAY_WIDTH + stride:startingPosition; 
-    this->scrollingImageStride = stride;
-    this->scrollingImage = image;
-    this->scrollingImageRendered = false;
-    
-    animationMode = ANIMATION_MODE_ANIMATE_IMAGE;
-
-    return MICROBIT_OK;
-=======
->>>>>>> 77af825d
+    else
+    {
+        return MICROBIT_BUSY;
+    }
+
+    return MICROBIT_OK;
 }
 
 /**
@@ -908,7 +813,7 @@
   * @param image The image to display.
   * @param delay The time to delay between each update to the display, in milliseconds. Must be > 0.
   * @param stride The number of pixels to move in each update. Default value is the screen width.
-  * @return MICROBIT_OK, or MICROBIT_INVALID_PARAMETER.
+  * @return MICROBIT_OK, MICROBIT_BUSY if the screen is in use, or MICROBIT_INVALID_PARAMETER.
   *
   * Example:
   * @code
@@ -922,20 +827,10 @@
   */
 int MicroBitDisplay::animate(MicroBitImage image, int delay, int stride, int startingPosition)
 {
-<<<<<<< HEAD
     //sanitise the delay value
     if(delay <= 0)
         return MICROBIT_INVALID_PARAMETER;
-    
-    // Start the effect.
-    this->animateAsync(image, delay, stride, startingPosition);
-    
-    // Wait for completion.
-    nonce = uBit.MessageBus.nonce();
-    fiber_wait_for_event(MICROBIT_ID_ALERT, nonce);
-
-    return MICROBIT_OK;
-=======
+
     // If there's an ongoing animation, wait for our turn to display.
     this->waitForFreeDisplay();
 
@@ -951,7 +846,11 @@
         //if (delay > 0)
             fiber_wait_for_event(MICROBIT_ID_DISPLAY, MICROBIT_DISPLAY_EVT_ANIMATION_COMPLETE);
     }
->>>>>>> 77af825d
+    else
+    {
+        return MICROBIT_CANCELLED;
+    }
+    return MICROBIT_OK;
 }
 
 
