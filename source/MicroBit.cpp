--- conflicted
+++ resolved
@@ -22,7 +22,6 @@
   * Perform a hard reset of the micro:bit.
   * If BLE connected, then try to signal a disconnect first
   */
-<<<<<<< HEAD
 void
 microbit_reset()
 {
@@ -38,13 +37,13 @@
         uBit.sleep(1000);
     }
     NVIC_SystemReset();
-=======
+}
+
 void bleDisconnectionCallback(const Gap::DisconnectionCallbackParams_t *reason)
 {
     (void) reason; /* -Wunused-param */
 
     uBit.ble->startAdvertising(); 
->>>>>>> de28387f
 }
 
 
@@ -124,59 +123,6 @@
     ble = bleManager.ble;
 #endif
 
-<<<<<<< HEAD
-=======
-#if CONFIG_ENABLED(MICROBIT_BLE_DEVICE_INFORMATION_SERVICE)
-    // Create a temporary, so that compiler doesn't delete the pointer before DeviceInformationService copies it
-    ManagedString tmp = getSerial();
-    DeviceInformationService ble_device_information_service (*ble, MICROBIT_BLE_MANUFACTURER, MICROBIT_BLE_MODEL, tmp.toCharArray(), MICROBIT_BLE_HARDWARE_VERSION, MICROBIT_BLE_FIRMWARE_VERSION, MICROBIT_BLE_SOFTWARE_VERSION);
-#endif
-
-#if CONFIG_ENABLED(MICROBIT_BLE_EVENT_SERVICE)
-    new MicroBitEventService(*ble);
-#endif    
-    
-#if CONFIG_ENABLED(MICROBIT_BLE_LED_SERVICE) 
-    new MicroBitLEDService(*ble);
-#endif
-
-#if CONFIG_ENABLED(MICROBIT_BLE_ACCELEROMETER_SERVICE) 
-    new MicroBitAccelerometerService(*ble);
-#endif
-
-#if CONFIG_ENABLED(MICROBIT_BLE_MAGNETOMETER_SERVICE) 
-    new MicroBitMagnetometerService(*ble);
-#endif
-
-#if CONFIG_ENABLED(MICROBIT_BLE_BUTTON_SERVICE) 
-    new MicroBitButtonService(*ble);
-#endif
-
-#if CONFIG_ENABLED(MICROBIT_BLE_IO_PIN_SERVICE) 
-    new MicroBitIOPinService(*ble);
-#endif
-
-#if CONFIG_ENABLED(MICROBIT_BLE_TEMPERATURE_SERVICE) 
-    new MicroBitTemperatureService(*ble);
-#endif
-
-    // Configure for high speed mode where possible.
-    Gap::ConnectionParams_t fast;
-    ble->getPreferredConnectionParams(&fast);
-    fast.minConnectionInterval = 8; // 10 ms
-    fast.maxConnectionInterval = 16; // 20 ms
-    fast.slaveLatency = 0;
-    ble->setPreferredConnectionParams(&fast);
-
-    // Setup advertising.
-    ble->accumulateAdvertisingPayload(GapAdvertisingData::BREDR_NOT_SUPPORTED | GapAdvertisingData::LE_GENERAL_DISCOVERABLE);
-    ble->accumulateAdvertisingPayload(GapAdvertisingData::COMPLETE_LOCAL_NAME, (uint8_t *)MICROBIT_BLE_DEVICE_NAME, sizeof(MICROBIT_BLE_DEVICE_NAME));
-    ble->setAdvertisingType(GapAdvertisingParams::ADV_CONNECTABLE_UNDIRECTED);
-    ble->setAdvertisingInterval(200);
-    ble->startAdvertising();  
-#endif    
-
->>>>>>> de28387f
     // Start refreshing the Matrix Display
     systemTicker.attach(this, &MicroBit::systemTick, MICROBIT_DISPLAY_REFRESH_PERIOD);     
 }
