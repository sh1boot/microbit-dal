/**
  * Class definition for a MicroBit Device Firmware Update loader.
  *
  * This is actually just a frontend to a memory resident nordic DFU loader.
  *
  * We rely on the BLE standard pairing processes to provide encryption and authentication.
  * We assume any device that is paied with the micro:bit is authorized to reprogram the device.
  *
  */
  
#include "MicroBit.h"
#include "ble/UUID.h"

#if !defined(__arm)
#pragma GCC diagnostic ignored "-Wunused-function"
#pragma GCC diagnostic push
#pragma GCC diagnostic ignored "-Wunused-parameter"
#endif

/* 
 * The underlying Nordic libraries that support BLE do not compile cleanly with the stringent GCC settings we employ
 * If we're compiling under GCC, then we suppress any warnings generated from this code (but not the rest of the DAL)
 * The ARM cc compiler is more tolerant. We don't test __GNUC__ here to detect GCC as ARMCC also typically sets this
 * as a compatability option, but does not support the options used...
 */
extern "C" {
#include "dfu_app_handler.h"
}

/* 
 * Return to our predefined compiler settings.
 */
#if !defined(__arm)
#pragma GCC diagnostic pop
#endif


<<<<<<< HEAD
=======

>>>>>>> de28387f
/**
  * Constructor. 
  * Create a representation of a MicroBit device.
  * @param messageBus callback function to receive MicroBitMessageBus events.
  */
MicroBitDFUService::MicroBitDFUService(BLEDevice &_ble) : 
        ble(_ble) 
{
    // Opcodes can be issued here to control the MicroBitDFU Service, as defined above.
    GattCharacteristic  microBitDFUServiceControlCharacteristic(MicroBitDFUServiceControlCharacteristicUUID, &controlByte, 0, sizeof(uint8_t), 
    GattCharacteristic::BLE_GATT_CHAR_PROPERTIES_READ | GattCharacteristic::BLE_GATT_CHAR_PROPERTIES_WRITE);

    controlByte = 0x00;
    
    // Set default security requirements
    microBitDFUServiceControlCharacteristic.requireSecurity(SecurityManager::SECURITY_MODE_ENCRYPTION_WITH_MITM);

    GattCharacteristic *characteristics[] = {&microBitDFUServiceControlCharacteristic};
    GattService         service(MicroBitDFUServiceUUID, characteristics, sizeof(characteristics) / sizeof(GattCharacteristic *));

    ble.addService(service);

    microBitDFUServiceControlCharacteristicHandle = microBitDFUServiceControlCharacteristic.getValueHandle();

    ble.gattServer().write(microBitDFUServiceControlCharacteristicHandle, &controlByte, sizeof(uint8_t));
    ble.gattServer().onDataWritten(this, &MicroBitDFUService::onDataWritten);
}



/**
  * Callback. Invoked when any of our attributes are written via BLE.
  */
void MicroBitDFUService::onDataWritten(const GattWriteCallbackParams *params)
{
    if (params->handle == microBitDFUServiceControlCharacteristicHandle)
    {
        if(params->len > 0 && params->data[0] == MICROBIT_DFU_OPCODE_START_DFU)
		{
        	uBit.display.stopAnimation();
            uBit.display.clear();

#if CONFIG_ENABLED(MICROBIT_DBG)
            uBit.serial.printf("  ACTIVATING BOOTLOADER.\n");
#endif
<<<<<<< HEAD
=======


			// Call bootloader_start implicitly trough a event handler call
			// it is a work around for bootloader_start not being public in sdk 8.1
			ble_dfu_t p_dfu;
			ble_dfu_evt_t p_evt;

			p_dfu.conn_handle = params->connHandle;
			p_evt.ble_dfu_evt_type = BLE_DFU_START;

			dfu_app_on_dfu_evt(&p_dfu, &p_evt);
                }   
            
                break;
            
            case MICROBIT_DFU_OPCODE_START_PAIR:
#if CONFIG_ENABLED(MICROBIT_DBG)
                uBit.serial.printf("  PAIRING REQUESTED.\n");
#endif
                flashCodeRequested = true;
                break;
                                
        }
    }
    
    if (params->handle == microBitDFUServiceFlashCodeCharacteristicHandle) 
    {
        if (params->len >= 4)
        {            
            uint32_t lockCode=0;
            memcpy(&lockCode, params->data, 4);
            if (lockCode == NRF_FICR->DEVICEID[0])
            {
#if CONFIG_ENABLED(MICROBIT_DBG)
                uBit.serial.printf("MicroBitDFU: FLASHCODE AUTHENTICATED\n");                
#endif
                authenticated = true;
            }else{
                authenticated = false;
            }
        }      
    }
}

/**
  * Displays the device's ID code as a histogram on the LED matrix display.
  */
void MicroBitDFUService::showTick()
{
    uBit.display.stopAnimation();
    
    uBit.display.image.setPixelValue(0,3, 255);
    uBit.display.image.setPixelValue(1,4, 255);
    uBit.display.image.setPixelValue(2,3, 255);
    uBit.display.image.setPixelValue(3,2, 255);
    uBit.display.image.setPixelValue(4,1, 255);
}
>>>>>>> de28387f

			// Perform an explicit disconnection to assist our peer to reconnect to the DFU service
			ble.disconnect(Gap::LOCAL_HOST_TERMINATED_CONNECTION);

			// Call bootloader_start implicitly trough a event handler call
			// it is a work around for bootloader_start not being public in sdk 8.1
			ble_dfu_t p_dfu;
			ble_dfu_evt_t p_evt;

			p_dfu.conn_handle = params->connHandle;
			p_evt.ble_dfu_evt_type = BLE_DFU_START;

			dfu_app_on_dfu_evt(&p_dfu, &p_evt);
		}
	}
}


/**
  * UUID definitions for BLE Services and Characteristics.
  */

const uint8_t              MicroBitDFUServiceUUID[] = {
    0xe9,0x5d,0x93,0xb0,0x25,0x1d,0x47,0x0a,0xa0,0x62,0xfa,0x19,0x22,0xdf,0xa9,0xa8
};

const uint8_t              MicroBitDFUServiceControlCharacteristicUUID[] = {
    0xe9,0x5d,0x93,0xb1,0x25,0x1d,0x47,0x0a,0xa0,0x62,0xfa,0x19,0x22,0xdf,0xa9,0xa8
};
<|MERGE_RESOLUTION|>--- conflicted
+++ resolved
@@ -1,13 +1,13 @@
 /**
-  * Class definition for a MicroBit Device Firmware Update loader.
-  *
-  * This is actually just a frontend to a memory resident nordic DFU loader.
-  *
-  * We rely on the BLE standard pairing processes to provide encryption and authentication.
-  * We assume any device that is paied with the micro:bit is authorized to reprogram the device.
-  *
-  */
-  
+ * Class definition for a MicroBit Device Firmware Update loader.
+ *
+ * This is actually just a frontend to a memory resident nordic DFU loader.
+ *
+ * We rely on the BLE standard pairing processes to provide encryption and authentication.
+ * We assume any device that is paied with the micro:bit is authorized to reprogram the device.
+ *
+ */
+
 #include "MicroBit.h"
 #include "ble/UUID.h"
 
@@ -35,24 +35,20 @@
 #endif
 
 
-<<<<<<< HEAD
-=======
-
->>>>>>> de28387f
 /**
-  * Constructor. 
-  * Create a representation of a MicroBit device.
-  * @param messageBus callback function to receive MicroBitMessageBus events.
-  */
+ * Constructor. 
+ * Create a representation of a MicroBit device.
+ * @param messageBus callback function to receive MicroBitMessageBus events.
+ */
 MicroBitDFUService::MicroBitDFUService(BLEDevice &_ble) : 
-        ble(_ble) 
+    ble(_ble) 
 {
     // Opcodes can be issued here to control the MicroBitDFU Service, as defined above.
     GattCharacteristic  microBitDFUServiceControlCharacteristic(MicroBitDFUServiceControlCharacteristicUUID, &controlByte, 0, sizeof(uint8_t), 
-    GattCharacteristic::BLE_GATT_CHAR_PROPERTIES_READ | GattCharacteristic::BLE_GATT_CHAR_PROPERTIES_WRITE);
+            GattCharacteristic::BLE_GATT_CHAR_PROPERTIES_READ | GattCharacteristic::BLE_GATT_CHAR_PROPERTIES_WRITE);
 
     controlByte = 0x00;
-    
+
     // Set default security requirements
     microBitDFUServiceControlCharacteristic.requireSecurity(SecurityManager::SECURITY_MODE_ENCRYPTION_WITH_MITM);
 
@@ -70,101 +66,41 @@
 
 
 /**
-  * Callback. Invoked when any of our attributes are written via BLE.
-  */
+ * Callback. Invoked when any of our attributes are written via BLE.
+ */
 void MicroBitDFUService::onDataWritten(const GattWriteCallbackParams *params)
 {
     if (params->handle == microBitDFUServiceControlCharacteristicHandle)
     {
         if(params->len > 0 && params->data[0] == MICROBIT_DFU_OPCODE_START_DFU)
-		{
-        	uBit.display.stopAnimation();
+        {
+            uBit.display.stopAnimation();
             uBit.display.clear();
 
 #if CONFIG_ENABLED(MICROBIT_DBG)
             uBit.serial.printf("  ACTIVATING BOOTLOADER.\n");
 #endif
-<<<<<<< HEAD
-=======
 
+            // Perform an explicit disconnection to assist our peer to reconnect to the DFU service
+            ble.disconnect(Gap::LOCAL_HOST_TERMINATED_CONNECTION);
 
-			// Call bootloader_start implicitly trough a event handler call
-			// it is a work around for bootloader_start not being public in sdk 8.1
-			ble_dfu_t p_dfu;
-			ble_dfu_evt_t p_evt;
+            // Call bootloader_start implicitly trough a event handler call
+            // it is a work around for bootloader_start not being public in sdk 8.1
+            ble_dfu_t p_dfu;
+            ble_dfu_evt_t p_evt;
 
-			p_dfu.conn_handle = params->connHandle;
-			p_evt.ble_dfu_evt_type = BLE_DFU_START;
+            p_dfu.conn_handle = params->connHandle;
+            p_evt.ble_dfu_evt_type = BLE_DFU_START;
 
-			dfu_app_on_dfu_evt(&p_dfu, &p_evt);
-                }   
-            
-                break;
-            
-            case MICROBIT_DFU_OPCODE_START_PAIR:
-#if CONFIG_ENABLED(MICROBIT_DBG)
-                uBit.serial.printf("  PAIRING REQUESTED.\n");
-#endif
-                flashCodeRequested = true;
-                break;
-                                
+            dfu_app_on_dfu_evt(&p_dfu, &p_evt);
         }
     }
-    
-    if (params->handle == microBitDFUServiceFlashCodeCharacteristicHandle) 
-    {
-        if (params->len >= 4)
-        {            
-            uint32_t lockCode=0;
-            memcpy(&lockCode, params->data, 4);
-            if (lockCode == NRF_FICR->DEVICEID[0])
-            {
-#if CONFIG_ENABLED(MICROBIT_DBG)
-                uBit.serial.printf("MicroBitDFU: FLASHCODE AUTHENTICATED\n");                
-#endif
-                authenticated = true;
-            }else{
-                authenticated = false;
-            }
-        }      
-    }
-}
-
-/**
-  * Displays the device's ID code as a histogram on the LED matrix display.
-  */
-void MicroBitDFUService::showTick()
-{
-    uBit.display.stopAnimation();
-    
-    uBit.display.image.setPixelValue(0,3, 255);
-    uBit.display.image.setPixelValue(1,4, 255);
-    uBit.display.image.setPixelValue(2,3, 255);
-    uBit.display.image.setPixelValue(3,2, 255);
-    uBit.display.image.setPixelValue(4,1, 255);
-}
->>>>>>> de28387f
-
-			// Perform an explicit disconnection to assist our peer to reconnect to the DFU service
-			ble.disconnect(Gap::LOCAL_HOST_TERMINATED_CONNECTION);
-
-			// Call bootloader_start implicitly trough a event handler call
-			// it is a work around for bootloader_start not being public in sdk 8.1
-			ble_dfu_t p_dfu;
-			ble_dfu_evt_t p_evt;
-
-			p_dfu.conn_handle = params->connHandle;
-			p_evt.ble_dfu_evt_type = BLE_DFU_START;
-
-			dfu_app_on_dfu_evt(&p_dfu, &p_evt);
-		}
-	}
 }
 
 
 /**
-  * UUID definitions for BLE Services and Characteristics.
-  */
+ * UUID definitions for BLE Services and Characteristics.
+ */
 
 const uint8_t              MicroBitDFUServiceUUID[] = {
     0xe9,0x5d,0x93,0xb0,0x25,0x1d,0x47,0x0a,0xa0,0x62,0xfa,0x19,0x22,0xdf,0xa9,0xa8
