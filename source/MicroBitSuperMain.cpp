#include "MicroBit.h"

#if CONFIG_ENABLED(MICROBIT_DBG)
Serial pc(USBTX, USBRX);
#endif

MicroBit        uBit;
InterruptIn     resetButton(MICROBIT_PIN_BUTTON_RESET);

<<<<<<< HEAD
extern char* MICROBIT_BLE_DEVICE_NAME;

void
reset()
{
    NVIC_SystemReset();
}


=======
>>>>>>> 85b2b1e0
int main()
{    
    // Bring up soft reset button.
    resetButton.mode(PullUp);
    resetButton.fall(microbit_reset);
    
#if CONFIG_ENABLED(MICROBIT_DBG)
    pc.baud(115200);


    // For diagnostics. Gives time to open the console window. :-) 
    for (int i=3; i>0; i--)
    {
        pc.printf("=== SUPERMAIN: Starting in %d ===\n", i);
        wait(1.0);
    }

    pc.printf("micro:bit runtime DAL version %s\n", MICROBIT_DAL_VERSION);

#endif    

    // Bring up our nested heap allocator.
    microbit_heap_init();

    // Bring up fiber scheduler
    scheduler_init();
    
    // Bring up random number generator, BLE, display and system timers.    
    uBit.init();

    // Provide time for all threaded initialisers to complete.
    uBit.sleep(100);

#if CONFIG_ENABLED(MICROBIT_BLE_BLUEZONE)
    // Test if we need to enter BLE pairing mode...
    int i=0;
    while (uBit.buttonA.isPressed() && uBit.buttonB.isPressed() && i<10)
    {
        uBit.sleep(100);
        i++;
        
        if (i == 10)
        {
            // OK - we need to enter BLUE ZONE mode.
            // Test to see if BLE and the necessary services have been brought up already.
            // If not, start them.
            if (!uBit.ble)
            {
                uBit.ble = new BLEDevice();
                uBit.ble->init();
                uBit.ble->onDisconnection(bleDisconnectionCallback);
            }

            if (!uBit.ble_firmware_update_service)
                uBit.ble_firmware_update_service = new MicroBitDFUService(*uBit.ble);

            // Ensure we're advertising.
            uBit.ble->accumulateAdvertisingPayload(GapAdvertisingData::BREDR_NOT_SUPPORTED | GapAdvertisingData::LE_GENERAL_DISCOVERABLE);
            uBit.ble->accumulateAdvertisingPayload(GapAdvertisingData::COMPLETE_LOCAL_NAME, (uint8_t *)MICROBIT_BLE_DEVICE_NAME, strlen(MICROBIT_BLE_DEVICE_NAME)+1);
            uBit.ble->setAdvertisingType(GapAdvertisingParams::ADV_CONNECTABLE_UNDIRECTED);
            uBit.ble->setAdvertisingInterval(Gap::MSEC_TO_ADVERTISEMENT_DURATION_UNITS(1000));
            uBit.ble->startAdvertising();  

            // enter BLUE ZONE mode.
            uBit.ble_firmware_update_service->pair();
        }
    }
#endif
       
    app_main();

    // If app_main exits, there may still be other fibers running, registered event handlers etc.
    // Simply release this fiber, which will mean we enter the scheduler. Worse case, we then
    // sit in the idle task forever, in a power efficient sleep.
    release_fiber();
   
    // We should never get here, but just in case.
    while(1);
}<|MERGE_RESOLUTION|>--- conflicted
+++ resolved
@@ -7,18 +7,8 @@
 MicroBit        uBit;
 InterruptIn     resetButton(MICROBIT_PIN_BUTTON_RESET);
 
-<<<<<<< HEAD
 extern char* MICROBIT_BLE_DEVICE_NAME;
 
-void
-reset()
-{
-    NVIC_SystemReset();
-}
-
-
-=======
->>>>>>> 85b2b1e0
 int main()
 {    
     // Bring up soft reset button.
