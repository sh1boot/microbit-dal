#include "MicroBit.h"

MicroBit        uBit;
InterruptIn     resetButton(MICROBIT_PIN_BUTTON_RESET);

extern char* MICROBIT_BLE_DEVICE_NAME;

int main()
{    
    // Bring up soft reset button.
    resetButton.mode(PullUp);
    resetButton.fall(microbit_reset);
    
#if CONFIG_ENABLED(MICROBIT_DBG)

    // For diagnostics. Gives time to open the console window. :-) 
    uBit.serial.baud(115200);
    for (int i=3; i>0; i--)
    {
        uBit.serial.printf("=== SUPERMAIN: Starting in %d ===\n", i);
        wait(1.0);
    }

    uBit.serial.printf("micro:bit runtime DAL version %s\n", MICROBIT_DAL_VERSION);

#endif    

    // Bring up our nested heap allocator.
    microbit_heap_init();

    // Bring up fiber scheduler
    scheduler_init();
    
    // Bring up random number generator, BLE, display and system timers.    
    uBit.init();

    // Provide time for all threaded initialisers to complete.
    uBit.sleep(100);

#if CONFIG_ENABLED(MICROBIT_BLE_PAIRING_MODE)
    // Test if we need to enter BLE pairing mode...
    int i=0;
    while (uBit.buttonA.isPressed() && uBit.buttonB.isPressed() && i<10)
    {
        uBit.sleep(100);
        i++;
        
        if (i == 10)
        {
			// Bring up the BLE stack if it isn't alredy done.
			if (!uBit.ble)
				uBit.bleManager.init(uBit.getName(), uBit.getSerial());

<<<<<<< HEAD
            // Enter pairing mode, using the LED matrix for any necessary pairing operations
			uBit.bleManager.pairingMode(uBit.display);
=======
                // Ensure we're advertising.
                uBit.ble->accumulateAdvertisingPayload(GapAdvertisingData::BREDR_NOT_SUPPORTED | GapAdvertisingData::LE_GENERAL_DISCOVERABLE);
                uBit.ble->accumulateAdvertisingPayload(GapAdvertisingData::COMPLETE_LOCAL_NAME, (uint8_t *)MICROBIT_BLE_DEVICE_NAME, sizeof(MICROBIT_BLE_DEVICE_NAME));
                uBit.ble->setAdvertisingType(GapAdvertisingParams::ADV_CONNECTABLE_UNDIRECTED);
                uBit.ble->setAdvertisingInterval(200);
                uBit.ble->startAdvertising();  
            }
>>>>>>> de28387f

        }
    }
#endif
       
    app_main();

    // If app_main exits, there may still be other fibers running, registered event handlers etc.
    // Simply release this fiber, which will mean we enter the scheduler. Worse case, we then
    // sit in the idle task forever, in a power efficient sleep.
    release_fiber();
   
    // We should never get here, but just in case.
    while(1);
}<|MERGE_RESOLUTION|>--- conflicted
+++ resolved
@@ -10,7 +10,7 @@
     // Bring up soft reset button.
     resetButton.mode(PullUp);
     resetButton.fall(microbit_reset);
-    
+
 #if CONFIG_ENABLED(MICROBIT_DBG)
 
     // For diagnostics. Gives time to open the console window. :-) 
@@ -30,7 +30,7 @@
 
     // Bring up fiber scheduler
     scheduler_init();
-    
+
     // Bring up random number generator, BLE, display and system timers.    
     uBit.init();
 
@@ -44,37 +44,26 @@
     {
         uBit.sleep(100);
         i++;
-        
+
         if (i == 10)
         {
-			// Bring up the BLE stack if it isn't alredy done.
-			if (!uBit.ble)
-				uBit.bleManager.init(uBit.getName(), uBit.getSerial());
+            // Bring up the BLE stack if it isn't alredy done.
+            if (!uBit.ble)
+                uBit.bleManager.init(uBit.getName(), uBit.getSerial());
 
-<<<<<<< HEAD
             // Enter pairing mode, using the LED matrix for any necessary pairing operations
-			uBit.bleManager.pairingMode(uBit.display);
-=======
-                // Ensure we're advertising.
-                uBit.ble->accumulateAdvertisingPayload(GapAdvertisingData::BREDR_NOT_SUPPORTED | GapAdvertisingData::LE_GENERAL_DISCOVERABLE);
-                uBit.ble->accumulateAdvertisingPayload(GapAdvertisingData::COMPLETE_LOCAL_NAME, (uint8_t *)MICROBIT_BLE_DEVICE_NAME, sizeof(MICROBIT_BLE_DEVICE_NAME));
-                uBit.ble->setAdvertisingType(GapAdvertisingParams::ADV_CONNECTABLE_UNDIRECTED);
-                uBit.ble->setAdvertisingInterval(200);
-                uBit.ble->startAdvertising();  
-            }
->>>>>>> de28387f
-
+            uBit.bleManager.pairingMode(uBit.display);
         }
     }
 #endif
-       
+
     app_main();
 
     // If app_main exits, there may still be other fibers running, registered event handlers etc.
     // Simply release this fiber, which will mean we enter the scheduler. Worse case, we then
     // sit in the idle task forever, in a power efficient sleep.
     release_fiber();
-   
+
     // We should never get here, but just in case.
     while(1);
 }